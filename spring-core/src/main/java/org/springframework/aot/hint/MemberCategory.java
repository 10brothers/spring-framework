--- conflicted
+++ resolved
@@ -165,10 +165,7 @@
 	 * @deprecated with no replacement since introspection is included
 	 * when {@link ReflectionHints#registerType(Class, MemberCategory...) adding a reflection hint for a type}.
 	 */
-<<<<<<< HEAD
 	@Deprecated(since = "7.0", forRemoval = true)
-	DECLARED_CLASSES
-=======
 	DECLARED_CLASSES,
 
 	/**
@@ -178,6 +175,5 @@
 	 * @since 6.2.1
 	 */
 	UNSAFE_ALLOCATED
->>>>>>> 13df9058
 
 }