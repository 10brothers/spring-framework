--- conflicted
+++ resolved
@@ -351,14 +351,10 @@
 
 				else {
 					String scopeName = mbd.getScope();
-<<<<<<< HEAD
 					if (!StringUtils.hasLength(scopeName)) {
 						throw new IllegalStateException("No scope name defined for bean ´" + beanName + "'");
 					}
-					final Scope scope = this.scopes.get(scopeName);
-=======
 					Scope scope = this.scopes.get(scopeName);
->>>>>>> 9138a04a
 					if (scope == null) {
 						throw new IllegalStateException("No Scope registered for scope name '" + scopeName + "'");
 					}
